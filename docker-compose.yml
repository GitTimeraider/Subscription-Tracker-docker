version: '3.8'

services:
  web:
    build: .
    ports:
      - "5000:5000"
    environment:
      - SECRET_KEY=${SECRET_KEY}
      - DATABASE_URL=${DATABASE_URL:-sqlite:///subscriptions.db}
      - MAIL_SERVER=${MAIL_SERVER}
      - MAIL_PORT=${MAIL_PORT}
      - MAIL_USE_TLS=${MAIL_USE_TLS}
      - MAIL_USERNAME=${MAIL_USERNAME}
      - MAIL_PASSWORD=${MAIL_PASSWORD}
      - MAIL_FROM=${MAIL_FROM}
      - DAYS_BEFORE_EXPIRY=${DAYS_BEFORE_EXPIRY}
      - PUID=${PUID:-1000}
      - PGID=${PGID:-1000}
      # Timeout optimization settings
      - CURRENCY_REFRESH_MINUTES=${CURRENCY_REFRESH_MINUTES:-1440}
      - CURRENCY_PROVIDER_PRIORITY=${CURRENCY_PROVIDER_PRIORITY:-frankfurter,floatrates,erapi_open}
      - PERFORMANCE_LOGGING=${PERFORMANCE_LOGGING:-true}
    volumes:
<<<<<<< HEAD
      - ./data:/app/instance
    healthcheck:
      test: ["CMD", "curl", "-f", "http://localhost:5000/health"]
      interval: 30s
      timeout: 10s
      retries: 3
      start_period: 40s
    restart: unless-stopped

  postgres:
    image: postgres:15-alpine
    environment:
      - POSTGRES_DB=${POSTGRES_DB:-subscription_tracker}
      - POSTGRES_USER=${POSTGRES_USER:-subscription_tracker}
      - POSTGRES_PASSWORD=${POSTGRES_PASSWORD:-subscription_tracker}
    volumes:
      - postgres_data:/var/lib/postgresql/data
    ports:
      - "${POSTGRES_PORT:-5432}:5432"
    healthcheck:
      test: ["CMD-SHELL", "pg_isready -U ${POSTGRES_USER:-subscription_tracker} -d ${POSTGRES_DB:-subscription_tracker}"]
      interval: 10s
      timeout: 5s
      retries: 5
      start_period: 30s
    profiles:
      - postgres
    restart: unless-stopped

  mariadb:
    image: mariadb:10.11
    environment:
      - MYSQL_DATABASE=${MYSQL_DATABASE:-subscription_tracker}
      - MYSQL_USER=${MYSQL_USER:-subscription_tracker}
      - MYSQL_PASSWORD=${MYSQL_PASSWORD:-subscription_tracker}
      - MYSQL_ROOT_PASSWORD=${MYSQL_ROOT_PASSWORD:-root_password}
    volumes:
      - mariadb_data:/var/lib/mysql
    ports:
      - "${MYSQL_PORT:-3306}:3306"
    healthcheck:
      test: ["CMD", "/usr/local/bin/healthcheck.sh", "--connect", "--innodb_initialized"]
      interval: 10s
      timeout: 5s
      retries: 5
      start_period: 30s
    profiles:
      - mariadb
    restart: unless-stopped

volumes:
  postgres_data:
  mariadb_data:
=======
      - YOURDATAFOLDER:/app/instance
>>>>>>> 76e944b8
<|MERGE_RESOLUTION|>--- conflicted
+++ resolved
@@ -22,60 +22,11 @@
       - CURRENCY_PROVIDER_PRIORITY=${CURRENCY_PROVIDER_PRIORITY:-frankfurter,floatrates,erapi_open}
       - PERFORMANCE_LOGGING=${PERFORMANCE_LOGGING:-true}
     volumes:
-<<<<<<< HEAD
-      - ./data:/app/instance
+      - YOURDATAVOLUME:/app/instance
     healthcheck:
       test: ["CMD", "curl", "-f", "http://localhost:5000/health"]
       interval: 30s
       timeout: 10s
       retries: 3
       start_period: 40s
-    restart: unless-stopped
-
-  postgres:
-    image: postgres:15-alpine
-    environment:
-      - POSTGRES_DB=${POSTGRES_DB:-subscription_tracker}
-      - POSTGRES_USER=${POSTGRES_USER:-subscription_tracker}
-      - POSTGRES_PASSWORD=${POSTGRES_PASSWORD:-subscription_tracker}
-    volumes:
-      - postgres_data:/var/lib/postgresql/data
-    ports:
-      - "${POSTGRES_PORT:-5432}:5432"
-    healthcheck:
-      test: ["CMD-SHELL", "pg_isready -U ${POSTGRES_USER:-subscription_tracker} -d ${POSTGRES_DB:-subscription_tracker}"]
-      interval: 10s
-      timeout: 5s
-      retries: 5
-      start_period: 30s
-    profiles:
-      - postgres
-    restart: unless-stopped
-
-  mariadb:
-    image: mariadb:10.11
-    environment:
-      - MYSQL_DATABASE=${MYSQL_DATABASE:-subscription_tracker}
-      - MYSQL_USER=${MYSQL_USER:-subscription_tracker}
-      - MYSQL_PASSWORD=${MYSQL_PASSWORD:-subscription_tracker}
-      - MYSQL_ROOT_PASSWORD=${MYSQL_ROOT_PASSWORD:-root_password}
-    volumes:
-      - mariadb_data:/var/lib/mysql
-    ports:
-      - "${MYSQL_PORT:-3306}:3306"
-    healthcheck:
-      test: ["CMD", "/usr/local/bin/healthcheck.sh", "--connect", "--innodb_initialized"]
-      interval: 10s
-      timeout: 5s
-      retries: 5
-      start_period: 30s
-    profiles:
-      - mariadb
-    restart: unless-stopped
-
-volumes:
-  postgres_data:
-  mariadb_data:
-=======
-      - YOURDATAFOLDER:/app/instance
->>>>>>> 76e944b8
+    restart: unless-stopped